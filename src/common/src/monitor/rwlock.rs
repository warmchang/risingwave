--- conflicted
+++ resolved
@@ -28,26 +28,18 @@
         }
     }
 
-<<<<<<< HEAD
-    pub async fn read<'a>(&self, label_values: &[&'a str]) -> RwLockReadGuard<'_, T> {
-=======
     pub async fn read<'a, 'b>(
         &'a self,
         label_values: &'b [&'static str],
     ) -> RwLockReadGuard<'a, T> {
->>>>>>> cd35de56
         let _timer = self.metrics.with_label_values(label_values).start_timer();
         self.inner.read().await
     }
 
-<<<<<<< HEAD
-    pub async fn write<'a>(&self, label_values: &[&'a str]) -> RwLockWriteGuard<'_, T> {
-=======
     pub async fn write<'a, 'b>(
         &'a self,
         label_values: &'b [&'static str],
     ) -> RwLockWriteGuard<'a, T> {
->>>>>>> cd35de56
         let _timer = self.metrics.with_label_values(label_values).start_timer();
         self.inner.write().await
     }

--- conflicted
+++ resolved
@@ -172,14 +172,12 @@
     #[serde(default = "default::compactor_memory_limit_mb")]
     pub compactor_memory_limit_mb: usize,
 
-<<<<<<< HEAD
-    #[serde(default)]
-    pub file_cache: FileCacheConfig,
-=======
     /// Number of SST ids fetched from meta per RPC
     #[serde(default = "default::sstable_id_remote_fetch_number")]
     pub sstable_id_remote_fetch_number: u32,
->>>>>>> 184e9152
+
+    #[serde(default)]
+    pub file_cache: FileCacheConfig,
 }
 
 impl Default for StorageConfig {
@@ -326,7 +324,10 @@
         512
     }
 
-<<<<<<< HEAD
+    pub fn sstable_id_remote_fetch_number() -> u32 {
+        10
+    }
+
     pub fn file_cache_capacity() -> usize {
         // 1 GiB
         1024 * 1024 * 1024
@@ -340,10 +341,6 @@
     pub fn file_cache_cache_file_fallocate_unit() -> usize {
         // 96 MiB
         96 * 1024 * 1024
-=======
-    pub fn sstable_id_remote_fetch_number() -> u32 {
-        10
->>>>>>> 184e9152
     }
 }
 

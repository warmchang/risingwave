// Copyright 2022 Singularity Data
//
// Licensed under the Apache License, Version 2.0 (the "License");
// you may not use this file except in compliance with the License.
// You may obtain a copy of the License at
//
// http://www.apache.org/licenses/LICENSE-2.0
//
// Unless required by applicable law or agreed to in writing, software
// distributed under the License is distributed on an "AS IS" BASIS,
// WITHOUT WARRANTIES OR CONDITIONS OF ANY KIND, either express or implied.
// See the License for the specific language governing permissions and
// limitations under the License.

use anyhow::Context;
use futures::future::try_join_all;
use futures_async_stream::try_stream;
use risingwave_common::array::column::Column;
use risingwave_common::array::{
    ArrayBuilder, DataChunk, I64ArrayBuilder, Op, PrimitiveArrayBuilder, StreamChunk,
};
use risingwave_common::catalog::{Field, Schema, TableId};
use risingwave_common::error::{Result, RwError};
use risingwave_common::types::DataType;
use risingwave_pb::batch_plan::plan_node::NodeBody;
use risingwave_source::TableSourceManagerRef;

use crate::executor::{
    BoxedDataChunkStream, BoxedExecutor, BoxedExecutorBuilder, Executor, ExecutorBuilder,
};
use crate::task::BatchTaskContext;
/// [`InsertExecutor`] implements table insertion with values from its child executor.
pub struct InsertExecutor {
    /// Target table id.
    table_id: TableId,
<<<<<<< HEAD
    source_manager: SourceManagerRef,
=======
    source_manager: TableSourceManagerRef,

>>>>>>> d4f53073
    child: BoxedExecutor,
    schema: Schema,
    identity: String,
    column_idxs: Vec<i32>,
}

impl InsertExecutor {
    pub fn new(
        table_id: TableId,
        source_manager: TableSourceManagerRef,
        child: BoxedExecutor,
        identity: String,
        column_idxs: Vec<i32>, // TODO: Use an alias here? see  Vec<ColumnId>,
    ) -> Self {
        Self {
            table_id,
            source_manager,
            child,
            schema: Schema {
                fields: vec![Field::unnamed(DataType::Int64)],
            },
            identity,
            column_idxs,
        }
    }
}

impl Executor for InsertExecutor {
    fn schema(&self) -> &Schema {
        &self.schema
    }

    fn identity(&self) -> &str {
        &self.identity
    }

    fn execute(self: Box<Self>) -> BoxedDataChunkStream {
        self.do_execute()
    }
}

impl InsertExecutor {
    #[try_stream(boxed, ok = DataChunk, error = RwError)]
    async fn do_execute(self: Box<Self>) {
        let source_desc = self.source_manager.get_source(&self.table_id)?;

        let source = source_desc.source.as_table().expect("not table source");
        let row_id_index = source_desc.row_id_index;

        let mut notifiers = Vec::new();

        // data_chunk columns:
        //
        // insert into t (v1, v1) values (1, 2)
        // [Column { array: Int32(PrimitiveArray { bitmap: [true], data: [1] }) }, Column { array:
        // Int32(PrimitiveArray { bitmap: [true], data: [2] }) }]

        #[for_await]
        for data_chunk in self.child.execute() {
            // Children are TraceExecutor -> BatchInsert -> ValuesExecutor

            let data_chunk = data_chunk?;
            let len = data_chunk.cardinality();
            assert!(data_chunk.visibility().is_none());

            // current implementation is agnostic to the target column. need to be implemented
            let (mut columns, _) = data_chunk.into_parts(); // [1, 5] for insert into t (v1, v3) values (1, 5);

            // insert into t (v1, v1) values (1, 2);
            // Do not need to check if invalid, because we already checked in binder
            // in self.column_ids vec<column_id>
            // data_chunk only contains data, no col info. If we specify
            // only 3 out of 5 cols we need to extend data_chunk with null values

            // TODO: reorder or insert nulls columns if specified by data_chunk
            // column indexes or ids come from self. need to be implemented
            // user used custom insert order using e.g. insert into t (v2, v1) values (1, 5);

            if !&self.column_idxs.is_sorted() {
                // also check if we have all required columns here
                // [0, 2, 3] is ordered but requires null val
                // TODO: Do this in place
                let mut ordered_cols: Vec<Column> = Vec::with_capacity(len);
                for idx in &self.column_idxs {
                    // TODO: Do some apply the new order in-place
                    ordered_cols.push(columns[*idx as usize].clone());
                }
                columns = ordered_cols
            }

            // if user did not specify primary ID then we need to add a col with
            // primary id of the new row
            if let Some(row_id_index) = row_id_index {
                let mut builder = I64ArrayBuilder::new(len);
                for _ in 0..len {
                    builder.append_null();
                }
                columns.insert(row_id_index, Column::from(builder.finish()))
            }

            let chunk = StreamChunk::new(vec![Op::Insert; len], columns, None);

            let notifier = source.write_chunk(chunk)?;
            notifiers.push(notifier);
        }

        // Wait for all chunks to be taken / written.
        let rows_inserted = try_join_all(notifiers)
            .await
            .context("failed to wait chunks to be written")?
            .into_iter()
            .sum::<usize>();

        // create ret value
        {
            let mut array_builder = PrimitiveArrayBuilder::<i64>::new(1);
            array_builder.append(Some(rows_inserted as i64));

            let array = array_builder.finish();
            let ret_chunk = DataChunk::new(vec![array.into()], 1);

            yield ret_chunk
        }
    }
}

#[async_trait::async_trait]
impl BoxedExecutorBuilder for InsertExecutor {
    async fn new_boxed_executor<C: BatchTaskContext>(
        source: &ExecutorBuilder<'_, C>,
        inputs: Vec<BoxedExecutor>,
    ) -> Result<BoxedExecutor> {
        let [child]: [_; 1] = inputs.try_into().unwrap();

        let insert_node = try_match_expand!(
            source.plan_node().get_node_body().unwrap(), // deserializing protobuf
            NodeBody::Insert
        )?;

        let table_id = TableId::new(insert_node.table_source_id);

        Ok(Box::new(Self::new(
            table_id,
            source.context().source_manager(),
            child,
            source.plan_node().get_identity().clone(),
            insert_node.column_ids.clone(), /* TODO: column_ids/column_idxs should be usize and
                                             * not i32 */
                                            /* TODO: Do I need the clone statement here? */
        )))
    }
}

#[cfg(test)]
mod tests {
    use std::ops::Bound;
    use std::sync::Arc;

    use futures::StreamExt;
    use risingwave_common::array::{Array, ArrayImpl, I32Array, StructArray};
    use risingwave_common::catalog::schema_test_utils;
    use risingwave_common::column_nonnull;
    use risingwave_common::types::DataType;
    use risingwave_source::table_test_utils::create_table_info;
    use risingwave_source::{SourceDescBuilder, TableSourceManager, TableSourceManagerRef};
    use risingwave_storage::memory::MemoryStateStore;
    use risingwave_storage::store::ReadOptions;
    use risingwave_storage::*;

    use super::*;
    use crate::executor::test_utils::MockExecutor;
    use crate::*;

    #[tokio::test]
    async fn test_insert_executor() -> Result<()> {
        let source_manager: TableSourceManagerRef = Arc::new(TableSourceManager::default());
        let store = MemoryStateStore::new();

        // Make struct field
        let struct_field = Field::unnamed(DataType::new_struct(
            vec![DataType::Int32, DataType::Int32, DataType::Int32],
            vec![],
        ));

        // Schema for mock executor.
        let mut schema = schema_test_utils::ii();
        schema.fields.push(struct_field.clone());
        let mut mock_executor = MockExecutor::new(schema.clone());

        // Schema of the table
        let mut schema = schema_test_utils::ii();
        schema.fields.push(struct_field);
        schema.fields.push(Field::unnamed(DataType::Int64)); // row_id column

        let col1 = column_nonnull! { I32Array, [1, 3, 5, 7, 9] };
        let col2 = column_nonnull! { I32Array, [2, 4, 6, 8, 10] };
        let array = StructArray::from_slices(
            &[true, false, false, false, false],
            vec![
                array! { I32Array, [Some(1),None,None,None,None] }.into(),
                array! { I32Array, [Some(2),None,None,None,None] }.into(),
                array! { I32Array, [Some(3),None,None,None,None] }.into(),
            ],
            vec![DataType::Int32, DataType::Int32, DataType::Int32],
        );
        let col3 = array.into();
        let data_chunk: DataChunk = DataChunk::new(vec![col1, col2, col3], 5);
        mock_executor.add(data_chunk.clone());

        // To match the row_id column in the schema
        let info = create_table_info(&schema, Some(3), vec![3]);

        // Create the table.
        let table_id = TableId::new(0);
        let source_builder = SourceDescBuilder::new(table_id, &info, &source_manager);

        // Create reader
        let source_desc = source_builder.build().await?;
        let source = source_desc.source.as_table().unwrap();
        let mut reader = source
            .stream_reader(vec![0.into(), 1.into(), 2.into()])
            .await?
            .into_stream();

        // Insert
        let insert_executor = Box::new(InsertExecutor::new(
            table_id,
            source_manager.clone(),
            Box::new(mock_executor),
            "InsertExecutor".to_string(),
            vec![], // TODO do not ignore insert order
        ));
        let handle = tokio::spawn(async move {
            let mut stream = insert_executor.execute();
            let result = stream.next().await.unwrap().unwrap();

            assert_eq!(
                result
                    .column_at(0)
                    .array()
                    .as_int64()
                    .iter()
                    .collect::<Vec<_>>(),
                vec![Some(5)] // inserted rows
            );
        });

        // Read
        let chunk = reader.next().await.unwrap()?.chunk;

        assert_eq!(
            chunk.columns()[0]
                .array()
                .as_int32()
                .iter()
                .collect::<Vec<_>>(),
            vec![Some(1), Some(3), Some(5), Some(7), Some(9)]
        );

        assert_eq!(
            chunk.columns()[1]
                .array()
                .as_int32()
                .iter()
                .collect::<Vec<_>>(),
            vec![Some(2), Some(4), Some(6), Some(8), Some(10)]
        );

        let array: ArrayImpl = StructArray::from_slices(
            &[true, false, false, false, false],
            vec![
                array! { I32Array, [Some(1),None,None,None,None] }.into(),
                array! { I32Array, [Some(2),None,None,None,None] }.into(),
                array! { I32Array, [Some(3),None,None,None,None] }.into(),
            ],
            vec![DataType::Int32, DataType::Int32, DataType::Int32],
        )
        .into();
        assert_eq!(*chunk.columns()[2].array(), array);

        // There's nothing in store since `TableSource` has no side effect.
        // Data will be materialized in associated streaming task.
        let epoch = u64::MAX;
        let full_range = (Bound::<Vec<u8>>::Unbounded, Bound::<Vec<u8>>::Unbounded);
        let store_content = store
            .scan(
                None,
                full_range,
                None,
                ReadOptions {
                    epoch,
                    table_id: Default::default(),
                    retention_seconds: None,
                },
            )
            .await?;
        assert!(store_content.is_empty());

        handle.await.unwrap();

        Ok(())
    }
}<|MERGE_RESOLUTION|>--- conflicted
+++ resolved
@@ -33,12 +33,8 @@
 pub struct InsertExecutor {
     /// Target table id.
     table_id: TableId,
-<<<<<<< HEAD
-    source_manager: SourceManagerRef,
-=======
     source_manager: TableSourceManagerRef,
 
->>>>>>> d4f53073
     child: BoxedExecutor,
     schema: Schema,
     identity: String,

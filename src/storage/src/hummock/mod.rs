// Copyright 2022 Singularity Data
//
// Licensed under the Apache License, Version 2.0 (the "License");
// you may not use this file except in compliance with the License.
// You may obtain a copy of the License at
//
// http://www.apache.org/licenses/LICENSE-2.0
//
// Unless required by applicable law or agreed to in writing, software
// distributed under the License is distributed on an "AS IS" BASIS,
// WITHOUT WARRANTIES OR CONDITIONS OF ANY KIND, either express or implied.
// See the License for the specific language governing permissions and
// limitations under the License.

//! Hummock is the state store of the streaming system.

use std::fmt;
use std::sync::Arc;
use std::time::Duration;

use bytes::Bytes;
use risingwave_common::config::StorageConfig;
use risingwave_hummock_sdk::*;
use risingwave_rpc_client::HummockMetaClient;

<<<<<<< HEAD
mod cache;
pub use cache::block_cache::*;
pub use cache::tiered_cache::*;

mod sstable;
=======
mod block_cache;
pub use block_cache::*;
pub mod sstable;
>>>>>>> 688ecc84
pub use sstable::*;

pub mod compaction_executor;
pub mod compaction_group_client;
pub mod compactor;
pub mod conflict_detector;
mod error;
pub mod hummock_meta_client;
pub mod iterator;
mod local_version;
pub mod local_version_manager;
pub mod shared_buffer;
pub mod sstable_store;
mod state_store;
#[cfg(any(test, feature = "test"))]
pub mod test_utils;
mod utils;
pub mod vacuum;
pub mod value;

use std::collections::HashMap;

pub use error::*;
use parking_lot::RwLock;
pub use risingwave_common::cache::{CachableEntry, LookupResult, LruCache};
use risingwave_common::catalog::TableId;
use risingwave_hummock_sdk::slice_transform::SliceTransformImpl;
use value::*;

use self::iterator::HummockIterator;
use self::key::user_key;
pub use self::sstable_store::*;
pub use self::state_store::HummockStateStoreIter;
use super::monitor::StateStoreMetrics;
use crate::hummock::compaction_group_client::CompactionGroupClient;
use crate::hummock::conflict_detector::ConflictDetector;
use crate::hummock::local_version_manager::LocalVersionManager;
use crate::hummock::sstable::SstableIteratorReadOptions;
use crate::hummock::sstable_store::{SstableStoreRef, TableHolder};
use crate::monitor::StoreLocalStatistic;
use crate::store::ReadOptions;

/// Hummock is the state store backend.
#[derive(Clone)]
pub struct HummockStorage {
    options: Arc<StorageConfig>,

    local_version_manager: Arc<LocalVersionManager>,

    hummock_meta_client: Arc<dyn HummockMetaClient>,

    sstable_store: SstableStoreRef,

    /// Statistics
    stats: Arc<StateStoreMetrics>,

    compaction_group_client: Arc<dyn CompactionGroupClient>,
}

impl HummockStorage {
    /// Creates a [`HummockStorage`] with default stats. Should only be used by tests.
    pub async fn with_default_stats(
        options: Arc<StorageConfig>,
        sstable_store: SstableStoreRef,
        hummock_meta_client: Arc<dyn HummockMetaClient>,
        hummock_metrics: Arc<StateStoreMetrics>,
        compaction_group_client: Arc<dyn CompactionGroupClient>,
    ) -> HummockResult<Self> {
        Self::new(
            options,
            sstable_store,
            hummock_meta_client,
            hummock_metrics,
            compaction_group_client,
            Arc::new(RwLock::new(HashMap::new())),
        )
        .await
    }

    /// Creates a [`HummockStorage`].
    pub async fn new(
        options: Arc<StorageConfig>,
        sstable_store: SstableStoreRef,
        hummock_meta_client: Arc<dyn HummockMetaClient>,
        // TODO: separate `HummockStats` from `StateStoreMetrics`.
        stats: Arc<StateStoreMetrics>,
        compaction_group_client: Arc<dyn CompactionGroupClient>,
        table_id_to_slice_transform: Arc<RwLock<HashMap<u32, SliceTransformImpl>>>,
    ) -> HummockResult<Self> {
        // For conflict key detection. Enabled by setting `write_conflict_detection_enabled` to
        // true in `StorageConfig`
        let write_conflict_detector = ConflictDetector::new_from_config(options.clone());

        let local_version_manager = LocalVersionManager::new(
            options.clone(),
            sstable_store.clone(),
            stats.clone(),
            hummock_meta_client.clone(),
            write_conflict_detector,
            table_id_to_slice_transform,
        )
        .await;

        let instance = Self {
            options: options.clone(),
            local_version_manager,
            hummock_meta_client,
            sstable_store,
            stats,
            compaction_group_client,
        };
        Ok(instance)
    }

    async fn get_from_table(
        &self,
        sstable: TableHolder,
        internal_key: &[u8],
        key: &[u8],
        _read_options: &ReadOptions,
        stats: &mut StoreLocalStatistic,
    ) -> HummockResult<Option<Option<Bytes>>> {
        // TODO: via read_options to determine whether to check bloom_filter next PR
        if sstable.value().surely_not_have_user_key(key) {
            stats.bloom_filter_true_negative_count += 1;
            return Ok(None);
        }
        // Might have the key, take it as might positive.
        stats.bloom_filter_might_positive_count += 1;
        // TODO: now SstableIterator does not use prefetch through SstableIteratorReadOptions, so we
        // use default before refinement.
        let mut iter = SstableIterator::create(
            sstable,
            self.sstable_store.clone(),
            Arc::new(SstableIteratorReadOptions::default()),
        );
        iter.seek(internal_key).await?;
        // Iterator has seeked passed the borders.
        if !iter.is_valid() {
            return Ok(None);
        }

        // Iterator gets us the key, we tell if it's the key we want
        // or key next to it.
        let value = match user_key(iter.key()) == key {
            true => Some(iter.value().into_user_value().map(Bytes::copy_from_slice)),
            false => None,
        };
        iter.collect_local_statistic(stats);
        Ok(value)
    }

    pub fn hummock_meta_client(&self) -> &Arc<dyn HummockMetaClient> {
        &self.hummock_meta_client
    }

    pub fn options(&self) -> &Arc<StorageConfig> {
        &self.options
    }

    pub fn sstable_store(&self) -> SstableStoreRef {
        self.sstable_store.clone()
    }

    pub fn local_version_manager(&self) -> &Arc<LocalVersionManager> {
        &self.local_version_manager
    }

    async fn get_compaction_group_id(&self, table_id: TableId) -> HummockResult<CompactionGroupId> {
        match tokio::time::timeout(
            Duration::from_secs(10),
            self.compaction_group_client
                .get_compaction_group_id(table_id.table_id),
        )
        .await
        {
            Err(_) => Err(HummockError::other(format!(
                "get_compaction_group_id {} timeout",
                table_id
            ))),
            Ok(resp) => resp,
        }
    }
}

impl fmt::Debug for HummockStorage {
    fn fmt(&self, _f: &mut fmt::Formatter<'_>) -> fmt::Result {
        todo!()
    }
}<|MERGE_RESOLUTION|>--- conflicted
+++ resolved
@@ -23,17 +23,11 @@
 use risingwave_hummock_sdk::*;
 use risingwave_rpc_client::HummockMetaClient;
 
-<<<<<<< HEAD
 mod cache;
 pub use cache::block_cache::*;
 pub use cache::tiered_cache::*;
 
-mod sstable;
-=======
-mod block_cache;
-pub use block_cache::*;
 pub mod sstable;
->>>>>>> 688ecc84
 pub use sstable::*;
 
 pub mod compaction_executor;

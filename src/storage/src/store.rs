--- conflicted
+++ resolved
@@ -187,14 +187,7 @@
     /// read. If epoch is `Current`, we will only check if the data can be read with this epoch.
     fn try_wait_epoch(&self, epoch: HummockReadEpoch) -> Self::WaitEpochFuture<'_>;
 
-<<<<<<< HEAD
-    /// Syncs buffered data to S3.
-    /// If the epoch is None, all buffered data will be synced.
-    /// Otherwise, only data of the provided epoch will be synced.
-    fn sync(&self, epoch: u64, is_checkpoint: bool) -> Self::SyncFuture<'_>;
-=======
     fn sync(&self, epoch: u64) -> Self::SyncFuture<'_>;
->>>>>>> 8b9a7455
 
     /// update max current epoch in storage.
     fn seal_epoch(&self, epoch: u64, is_checkpoint: bool);

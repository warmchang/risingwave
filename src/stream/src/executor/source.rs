// Copyright 2022 Singularity Data
//
// Licensed under the Apache License, Version 2.0 (the "License");
// you may not use this file except in compliance with the License.
// You may obtain a copy of the License at
//
// http://www.apache.org/licenses/LICENSE-2.0
//
// Unless required by applicable law or agreed to in writing, software
// distributed under the License is distributed on an "AS IS" BASIS,
// WITHOUT WARRANTIES OR CONDITIONS OF ANY KIND, either express or implied.
// See the License for the specific language governing permissions and
// limitations under the License.

use std::fmt::{Debug, Formatter};
use std::pin::Pin;
use std::sync::atomic::{AtomicU64, Ordering};
use std::sync::Arc;
<<<<<<< HEAD
use std::time::{Duration, SystemTime, UNIX_EPOCH};
=======
use std::time::{SystemTime, UNIX_EPOCH};
>>>>>>> 06e0f625

use async_trait::async_trait;
use either::Either;
use futures::stream::{select_with_strategy, PollNext};
use futures::{Stream, StreamExt};
use futures_async_stream::try_stream;
use risingwave_common::array::column::Column;
use risingwave_common::array::{ArrayBuilder, ArrayImpl, I64ArrayBuilder, StreamChunk};
use risingwave_common::catalog::{ColumnId, Field, Schema, TableId};
use risingwave_common::error::ErrorCode::InternalError;
use risingwave_common::error::{Result, RwError, ToRwResult};
use risingwave_common::try_match_expand;
<<<<<<< HEAD
use risingwave_connector::state::SourceStateHandler;
=======
>>>>>>> 06e0f625
use risingwave_connector::SplitImpl;
use risingwave_pb::stream_plan;
use risingwave_pb::stream_plan::stream_node::Node;
use risingwave_source::*;
use risingwave_storage::{Keyspace, StateStore};
use tokio::sync::mpsc::{unbounded_channel, UnboundedReceiver};

use crate::executor::monitor::StreamingMetrics;
use crate::executor::{ExecutorBuilder, ExecutorV1, Message, PkIndices, PkIndicesRef};
use crate::task::{ExecutorParams, LocalStreamManagerCore};

struct SourceReader {
    /// the future that builds stream_reader. It is required because source should not establish
    /// connections to the upstream before `next` is called
    /// The reader for stream source
    pub stream_reader: Option<Box<dyn StreamSourceReader>>,
    /// The reader for barrier
    pub barrier_receiver: UnboundedReceiver<Message>,
}

/// `SourceReader` will be turned into this stream type.
type ReaderStream =
    Pin<Box<dyn Stream<Item = Either<Result<Message>, Result<StreamChunk>>> + Send>>;

/// [`SourceExecutor`] is a streaming source, from risingwave's batch table, or external systems
/// such as Kafka.
pub struct SourceExecutor<S: StateStore> {
    source_id: TableId,
    source_desc: SourceDesc,

    column_ids: Vec<ColumnId>,
    schema: Schema,
    pk_indices: PkIndices,

    /// current allocated row id
    next_row_id: AtomicU64,

    /// Identity string
    identity: String,

    /// Logical Operator Info
    op_info: String,

    barrier_receiver: Option<UnboundedReceiver<Message>>,

    /// Stream object for reader. When `next` is called for the first time on `SourceExecutor`, the
    /// `reader` will be turned into a `futures::Stream`.
    reader_stream: Option<ReaderStream>,

    // monitor
    metrics: Arc<StreamingMetrics>,

    /// Split info for stream source
    #[allow(dead_code)]
    stream_source_splits: Vec<SplitImpl>,

    source_identify: String,
    state_store: SourceStateHandler<S>,
}

pub struct SourceExecutorBuilder {}

impl ExecutorBuilder for SourceExecutorBuilder {
    fn new_boxed_executor_v1(
        params: ExecutorParams,
        node: &stream_plan::StreamNode,
        store: impl StateStore,
        stream: &mut LocalStreamManagerCore,
    ) -> Result<Box<dyn ExecutorV1>> {
        let node = try_match_expand!(node.get_node().unwrap(), Node::SourceNode)?;
        let (sender, barrier_receiver) = unbounded_channel();
        stream
            .context
            .lock_barrier_manager()
            .register_sender(params.actor_id, sender);

        let source_id = TableId::from(&node.table_ref_id);
        let source_desc = params.env.source_manager().get_source(&source_id)?;

        let stream_source_splits = match &node.stream_source_state {
            Some(splits) => splits
                .stream_source_splits
                .iter()
                .map(|split| SplitImpl::restore_from_bytes(splits.get_split_type().clone(), split))
                .collect::<anyhow::Result<Vec<SplitImpl>>>()
                .to_rw_result(),
            _ => Ok(vec![]),
        }?;

        let column_ids: Vec<_> = node
            .get_column_ids()
            .iter()
            .map(|i| ColumnId::from(*i))
            .collect();
        let mut fields = Vec::with_capacity(column_ids.len());
        for &column_id in &column_ids {
            let column_desc = source_desc
                .columns
                .iter()
                .find(|c| c.column_id == column_id)
                .unwrap();
            fields.push(Field::with_name(
                column_desc.data_type.clone(),
                column_desc.name.clone(),
            ));
        }
        let schema = Schema::new(fields);
        let keyspace = Keyspace::executor_root(store, params.executor_id);

        Ok(Box::new(SourceExecutor::new(
            source_id,
            source_desc,
            keyspace,
            column_ids,
            schema,
            params.pk_indices,
            barrier_receiver,
            params.executor_id,
            params.operator_id,
            params.op_info,
            params.executor_stats,
            stream_source_splits,
        )?))
    }
}

<<<<<<< HEAD
impl<S: StateStore> SourceExecutor<S> {
=======
impl SourceExecutor {
>>>>>>> 06e0f625
    #[allow(clippy::too_many_arguments)]
    pub fn new(
        source_id: TableId,
        source_desc: SourceDesc,
        _keyspace: Keyspace<S>,
        column_ids: Vec<ColumnId>,
        schema: Schema,
        pk_indices: PkIndices,
        barrier_receiver: UnboundedReceiver<Message>,
        executor_id: u64,
        _operator_id: u64,
        op_info: String,
        streaming_metrics: Arc<StreamingMetrics>,
        stream_source_splits: Vec<SplitImpl>,
    ) -> Result<Self> {
<<<<<<< HEAD
        // fixme(chen): sleep to avoid conflict
        std::thread::sleep(Duration::from_millis(rand::random::<u64>() % 1000));

=======
        // todo(chen): dirty code to generate row_id start position
        let row_id_start = SystemTime::now()
            .duration_since(UNIX_EPOCH)
            .unwrap()
            .as_nanos() as u64;
        let row_id_start = row_id_start << 32;
>>>>>>> 06e0f625
        Ok(Self {
            source_id,
            source_desc,
            column_ids,
            schema,
            pk_indices,
            barrier_receiver: Some(barrier_receiver),
            // fixme(chen): may conflict
<<<<<<< HEAD
            next_row_id: AtomicU64::from(
                SystemTime::now()
                    .duration_since(UNIX_EPOCH)
                    .unwrap()
                    .as_nanos() as u64,
            ),
=======
            next_row_id: AtomicU64::from(row_id_start),
>>>>>>> 06e0f625
            identity: format!("SourceExecutor {:X}", executor_id),
            op_info,
            reader_stream: None,
            metrics: streaming_metrics,
            stream_source_splits,
            source_identify: "Table_".to_string() + &source_id.table_id().to_string(),
            state_store: SourceStateHandler::new(keyspace),
        })
    }

    fn gen_row_column(&mut self, len: usize) -> Column {
        let mut builder = I64ArrayBuilder::new(len).unwrap();

        for _ in 0..len {
            builder
                .append(Some(self.next_row_id.fetch_add(1, Ordering::Relaxed) as i64))
                .unwrap();
        }

        Column::new(Arc::new(ArrayImpl::from(builder.finish().unwrap())))
    }

    fn refill_row_id_column(&mut self, chunk: StreamChunk) -> StreamChunk {
        if let Some(row_id_index) = self.source_desc.row_id_index {
            let row_id_column_id = self.source_desc.columns[row_id_index as usize].column_id;

            if let Some(idx) = self
                .column_ids
                .iter()
                .position(|column_id| *column_id == row_id_column_id)
            {
                let (ops, mut columns, bitmap) = chunk.into_inner();
                columns[idx] = self.gen_row_column(columns[idx].array().len());
                return StreamChunk::new(ops, columns, bitmap);
            }
        }
        chunk
    }
}

impl SourceReader {
    #[try_stream(ok = StreamChunk, error = RwError)]
    async fn stream_reader(mut stream_reader: Box<dyn StreamSourceReader>) {
        loop {
            match stream_reader.next().await {
                Err(e) => {
                    // TODO: report this error to meta service to mark the actors failed.
                    error!("hang up stream reader due to polling error: {}", e);

                    // Drop the reader, then the error might be caught by the writer side.
                    drop(stream_reader);
                    // Then hang up this stream by breaking the loop.
                    break;
                }
                Ok(chunk) => yield chunk,
            }
        }

        futures::future::pending().await
    }

    #[try_stream(ok = Message, error = RwError)]
    async fn barrier_receiver(mut barrier_receiver: UnboundedReceiver<Message>) {
        while let Some(msg) = barrier_receiver.recv().await {
            yield msg;
        }
        return Err(RwError::from(InternalError(
            "barrier reader closed unexpectedly".to_string(),
        )));
    }

    fn prio_left(_: &mut ()) -> PollNext {
        PollNext::Left
    }

    pub fn into_stream(self) -> impl Stream<Item = Either<Result<Message>, Result<StreamChunk>>> {
        let stream_reader = Self::stream_reader(self.stream_reader.unwrap());
        let barrier_receiver = Self::barrier_receiver(self.barrier_receiver);
        select_with_strategy(
            barrier_receiver.map(Either::Left),
            stream_reader.map(Either::Right),
            Self::prio_left,
        )
    }
}

<<<<<<< HEAD
async fn filter_prev_states<S: StateStore>(
    state_store: &SourceStateHandler<S>,
    stream_source_splits: &Vec<SplitImpl>,
    epoch: u64,
    connector_type: String,
) -> Result<Vec<SplitImpl>> {
    let mut prev_states: Vec<SplitImpl> = Vec::new();

    for split_impl in stream_source_splits {
        let mut prev_state = state_store
            .restore_states(split_impl.id())
            .await
            .map_err(|e| RwError::from(InternalError(e.to_string())))?
            .iter()
            .filter(|(e, _)| e == &epoch)
            .map(|(_, s)| {
                SplitImpl::restore_from_bytes(connector_type.clone(), s)
                    .map_err(|e| RwError::from(InternalError(e.to_string())))
            })
            .collect::<Result<Vec<SplitImpl>>>()?;
        if prev_state.is_empty() {
            prev_states.push(split_impl.clone());
            continue;
        }
        prev_states.push(prev_state.pop().unwrap());
    }
    Ok(prev_states)
}

#[async_trait]
impl<S: StateStore> Executor for SourceExecutor<S> {
=======
#[async_trait]
impl ExecutorV1 for SourceExecutor {
>>>>>>> 06e0f625
    async fn next(&mut self) -> Result<Message> {
        match self.reader_stream.as_mut() {
            None => {
                let msg = self
                    .barrier_receiver
                    .as_mut()
                    .unwrap()
                    .recv()
                    .await
                    .unwrap();

                // todo: use epoch from msg to restore state from state store
<<<<<<< HEAD
                let epoch_prev = match &msg {
                    Message::Barrier(barrier) => barrier.epoch.prev,
                    _ => {
                        return Err(RwError::from(InternalError(
                            "expected barrier when first calling next, got data chunk".to_string(),
                        )))
                    }
                };

                let connector_type = match self.source_desc.source.as_ref() {
                    SourceImpl::Connector(source) => source.config.get_connector_type()?,
                    _ => {
                        return Err(RwError::from(InternalError(
                            "expected connector source for SourceExecutor, got table source"
                                .to_string(),
                        )));
                    }
                };

                let states = filter_prev_states(
                    &self.state_store,
                    &self.stream_source_splits,
                    epoch_prev,
                    connector_type,
                )
                .await?;
                trace!(
                    "source executor {:?} assigned split {:?}",
                    self.source_id,
                    states
                );
=======

                assert!(matches!(msg, Message::Barrier(_)));
>>>>>>> 06e0f625

                let reader = self
                    .source_desc
                    .source
                    .stream_reader(
                        match self.source_desc.source.as_ref() {
                            SourceImpl::TableV2(_) => SourceReaderContext::None(()),
                            SourceImpl::Connector(_c) => {
<<<<<<< HEAD
                                SourceReaderContext::ConnectorReaderContext(states)
=======
                                SourceReaderContext::ConnectorReaderContext(
                                    self.stream_source_splits.clone(),
                                )
>>>>>>> 06e0f625
                            }
                        },
                        self.column_ids.clone(),
                    )
                    .await?;

                let barrier = self.barrier_receiver.take().unwrap();

                let reader = SourceReader {
                    stream_reader: Some(Box::new(reader)),
                    barrier_receiver: barrier,
                };

                self.reader_stream.replace(reader.into_stream().boxed());

                Ok(msg)
            }
            Some(stream) => {
                match stream.as_mut().next().await {
                    // This branch will be preferred.
                    Some(Either::Left(message)) => message,

                    // If there's barrier, this branch will be deferred.
                    Some(Either::Right(chunk)) => {
                        let mut chunk = chunk?;
                        // Refill row id only if not a table source.
                        // Note(eric): Currently, rows from external sources are filled with row_ids
                        // here, but rows from tables (by insert statements)
                        // are filled in InsertExecutor.
                        //
                        // TODO: in the future, we may add row_id column here for TableV2 as well
                        if !matches!(self.source_desc.source.as_ref(), SourceImpl::TableV2(_)) {
                            chunk = self.refill_row_id_column(chunk);
                        }

                        self.metrics
                            .source_output_row_count
                            .with_label_values(&[self.source_identify.as_str()])
                            .inc_by(chunk.cardinality() as u64);
                        Ok(Message::Chunk(chunk))
                    }

                    None => unreachable!(),
                }
            }
        }
    }

    fn schema(&self) -> &Schema {
        &self.schema
    }

    fn pk_indices(&self) -> PkIndicesRef {
        &self.pk_indices
    }

    fn identity(&self) -> &str {
        self.identity.as_str()
    }

    fn logical_operator_info(&self) -> &str {
        &self.op_info
    }
}

impl<S: StateStore> Debug for SourceExecutor<S> {
    fn fmt(&self, f: &mut Formatter<'_>) -> std::fmt::Result {
        f.debug_struct("SourceExecutor")
            .field("source_id", &self.source_id)
            .field("column_ids", &self.column_ids)
            .field("pk_indices", &self.pk_indices)
            .finish()
    }
}

#[cfg(test)]
mod tests {
    use std::collections::HashSet;
    use std::sync::Arc;

    use itertools::Itertools;
    use risingwave_common::array::column::Column;
    use risingwave_common::array::{ArrayImpl, I32Array, I64Array, Op, StreamChunk, Utf8Array};
    use risingwave_common::array_nonnull;
    use risingwave_common::catalog::{ColumnDesc, Field, Schema};
    use risingwave_common::types::DataType;
    use risingwave_source::*;
    use risingwave_storage::memory::MemoryStateStore;
    use tokio::sync::mpsc::unbounded_channel;

    use super::*;
    use crate::executor::{Barrier, Epoch, Mutation, SourceExecutor};

    #[tokio::test]
    async fn test_table_source() -> Result<()> {
        let table_id = TableId::default();

        let rowid_type = DataType::Int64;
        let col1_type = DataType::Int32;
        let col2_type = DataType::Varchar;

        let table_columns = vec![
            ColumnDesc {
                column_id: ColumnId::from(0),
                data_type: rowid_type.clone(),
                name: String::new(),
                field_descs: vec![],
                type_name: "".to_string(),
            },
            ColumnDesc {
                column_id: ColumnId::from(1),
                data_type: col1_type.clone(),
                name: String::new(),
                field_descs: vec![],
                type_name: "".to_string(),
            },
            ColumnDesc {
                column_id: ColumnId::from(2),
                data_type: col2_type.clone(),
                name: String::new(),
                field_descs: vec![],
                type_name: "".to_string(),
            },
        ];
        let source_manager = MemSourceManager::new();
        source_manager.create_table_source(&table_id, table_columns)?;
        let source_desc = source_manager.get_source(&table_id)?;
        let source = source_desc.clone().source;

        // Prepare test data chunks
        let rowid_arr1: Arc<ArrayImpl> = Arc::new(array_nonnull! { I64Array, [0, 0, 0] }.into());
        let col1_arr1: Arc<ArrayImpl> = Arc::new(array_nonnull! { I32Array, [1, 2, 3] }.into());
        let col2_arr1: Arc<ArrayImpl> =
            Arc::new(array_nonnull! { Utf8Array, ["foo", "bar", "baz"] }.into());
        let rowid_arr2: Arc<ArrayImpl> = Arc::new(array_nonnull! { I64Array, [0, 0, 0] }.into());
        let col1_arr2: Arc<ArrayImpl> = Arc::new(array_nonnull! { I32Array, [4, 5, 6] }.into());
        let col2_arr2: Arc<ArrayImpl> =
            Arc::new(Utf8Array::from_slice(&[Some("hello"), None, Some("world")])?.into());

        let chunk1 = {
            let rowid = Column::new(rowid_arr1.clone());
            let col1 = Column::new(col1_arr1.clone());
            let col2 = Column::new(col2_arr1.clone());
            let vis = vec![Op::Insert, Op::Insert, Op::Insert];
            StreamChunk::new(vis, vec![rowid, col1, col2], None)
        };

        let chunk2 = {
            let rowid = Column::new(rowid_arr2.clone());
            let col1 = Column::new(col1_arr2.clone());
            let col2 = Column::new(col2_arr2.clone());
            let vis = vec![Op::Insert, Op::Insert, Op::Insert];
            StreamChunk::new(vis, vec![rowid, col1, col2], None)
        };

        let schema = Schema {
            fields: vec![
                Field::unnamed(rowid_type),
                Field::unnamed(col1_type),
                Field::unnamed(col2_type),
            ],
        };

        let column_ids = vec![0, 1, 2].into_iter().map(ColumnId::from).collect();
        let pk_indices = vec![0];

        let (barrier_sender, barrier_receiver) = unbounded_channel();
        let keyspace = Keyspace::executor_root(MemoryStateStore::new(), 0x2333);

        let mut source_executor = SourceExecutor::new(
            table_id,
            source_desc,
            keyspace,
            column_ids,
            schema,
            pk_indices,
            barrier_receiver,
            1,
            1,
            "SourceExecutor".to_string(),
            Arc::new(StreamingMetrics::new(prometheus::Registry::new())),
            vec![],
        )
        .unwrap();

        let write_chunk = |chunk: StreamChunk| {
            let source = source.clone();
            tokio::spawn(async move {
                let table_source = source.as_table_v2().unwrap();
                table_source.blocking_write_chunk(chunk).await.unwrap();
            });
        };

        barrier_sender
            .send(Message::Barrier(Barrier {
                epoch: Epoch::new_test_epoch(1),
                ..Barrier::default()
            }))
            .unwrap();

        // Write 1st chunk
        write_chunk(chunk1);

        for _ in 0..2 {
            match source_executor.next().await.unwrap() {
                Message::Chunk(chunk) => {
                    assert_eq!(3, chunk.columns().len());
                    assert_eq!(
                        col1_arr1.iter().collect_vec(),
                        chunk.column_at(1).array_ref().iter().collect_vec(),
                    );
                    assert_eq!(
                        col2_arr1.iter().collect_vec(),
                        chunk.column_at(2).array_ref().iter().collect_vec()
                    );
                    assert_eq!(vec![Op::Insert; 3], chunk.ops());
                }
                Message::Barrier(barrier) => {
                    assert_eq!(barrier.epoch, Epoch::new_test_epoch(1))
                }
            }
        }

        // Write 2nd chunk
        write_chunk(chunk2);

        if let Message::Chunk(chunk) = source_executor.next().await.unwrap() {
            assert_eq!(3, chunk.columns().len());
            assert_eq!(
                col1_arr2.iter().collect_vec(),
                chunk.column_at(1).array_ref().iter().collect_vec()
            );
            assert_eq!(
                col2_arr2.iter().collect_vec(),
                chunk.column_at(2).array_ref().iter().collect_vec()
            );
            assert_eq!(vec![Op::Insert; 3], chunk.ops());
        } else {
            unreachable!();
        }

        Ok(())
    }

    #[tokio::test]
    async fn test_table_dropped() -> Result<()> {
        let table_id = TableId::default();

        let rowid_type = DataType::Int64;
        let col1_type = DataType::Int32;
        let col2_type = DataType::Varchar;

        let table_columns = vec![
            ColumnDesc {
                column_id: ColumnId::from(0),
                data_type: rowid_type.clone(),
                name: String::new(),
                field_descs: vec![],
                type_name: "".to_string(),
            },
            ColumnDesc {
                column_id: ColumnId::from(1),
                data_type: col1_type.clone(),
                name: String::new(),
                field_descs: vec![],
                type_name: "".to_string(),
            },
            ColumnDesc {
                column_id: ColumnId::from(2),
                data_type: col2_type.clone(),
                name: String::new(),
                field_descs: vec![],
                type_name: "".to_string(),
            },
        ];
        let source_manager = MemSourceManager::new();
        source_manager.create_table_source(&table_id, table_columns)?;
        let source_desc = source_manager.get_source(&table_id)?;
        let source = source_desc.clone().source;

        // Prepare test data chunks
        let rowid_arr1: Arc<ArrayImpl> = Arc::new(array_nonnull! { I64Array, [0, 0, 0] }.into());
        let col1_arr1: Arc<ArrayImpl> = Arc::new(array_nonnull! { I32Array, [1, 2, 3] }.into());
        let col2_arr1: Arc<ArrayImpl> =
            Arc::new(array_nonnull! { Utf8Array, ["foo", "bar", "baz"] }.into());

        let chunk = {
            let rowid = Column::new(rowid_arr1.clone());
            let col1 = Column::new(col1_arr1.clone());
            let col2 = Column::new(col2_arr1.clone());
            let vis = vec![Op::Insert, Op::Insert, Op::Insert];
            StreamChunk::new(vis, vec![rowid, col1, col2], None)
        };

        let schema = Schema {
            fields: vec![
                Field::unnamed(rowid_type),
                Field::unnamed(col1_type),
                Field::unnamed(col2_type),
            ],
        };

        let column_ids = vec![0.into(), 1.into(), 2.into()];
        let pk_indices = vec![0];

        let (barrier_sender, barrier_receiver) = unbounded_channel();
        let keyspace = Keyspace::executor_root(MemoryStateStore::new(), 0x2333);
        let mut source_executor = SourceExecutor::new(
            table_id,
            source_desc,
            keyspace,
            column_ids,
            schema,
            pk_indices,
            barrier_receiver,
            1,
            1,
            "SourceExecutor".to_string(),
            Arc::new(StreamingMetrics::unused()),
            vec![],
        )
        .unwrap();

        let write_chunk = |chunk: StreamChunk| {
            let source = source.clone();
            tokio::spawn(async move {
                let table_source = source.as_table_v2().unwrap();
                table_source.blocking_write_chunk(chunk).await.unwrap();
            });
        };

        write_chunk(chunk.clone());

        barrier_sender
            .send(Message::Barrier(
                Barrier::new_test_barrier(1).with_mutation(Mutation::Stop(HashSet::default())),
            ))
            .unwrap();

        source_executor.next().await.unwrap();
        source_executor.next().await.unwrap();
        write_chunk(chunk);

        Ok(())
    }
}<|MERGE_RESOLUTION|>--- conflicted
+++ resolved
@@ -16,11 +16,7 @@
 use std::pin::Pin;
 use std::sync::atomic::{AtomicU64, Ordering};
 use std::sync::Arc;
-<<<<<<< HEAD
 use std::time::{Duration, SystemTime, UNIX_EPOCH};
-=======
-use std::time::{SystemTime, UNIX_EPOCH};
->>>>>>> 06e0f625
 
 use async_trait::async_trait;
 use either::Either;
@@ -33,10 +29,7 @@
 use risingwave_common::error::ErrorCode::InternalError;
 use risingwave_common::error::{Result, RwError, ToRwResult};
 use risingwave_common::try_match_expand;
-<<<<<<< HEAD
 use risingwave_connector::state::SourceStateHandler;
-=======
->>>>>>> 06e0f625
 use risingwave_connector::SplitImpl;
 use risingwave_pb::stream_plan;
 use risingwave_pb::stream_plan::stream_node::Node;
@@ -163,11 +156,7 @@
     }
 }
 
-<<<<<<< HEAD
 impl<S: StateStore> SourceExecutor<S> {
-=======
-impl SourceExecutor {
->>>>>>> 06e0f625
     #[allow(clippy::too_many_arguments)]
     pub fn new(
         source_id: TableId,
@@ -183,18 +172,12 @@
         streaming_metrics: Arc<StreamingMetrics>,
         stream_source_splits: Vec<SplitImpl>,
     ) -> Result<Self> {
-<<<<<<< HEAD
-        // fixme(chen): sleep to avoid conflict
-        std::thread::sleep(Duration::from_millis(rand::random::<u64>() % 1000));
-
-=======
         // todo(chen): dirty code to generate row_id start position
         let row_id_start = SystemTime::now()
             .duration_since(UNIX_EPOCH)
             .unwrap()
             .as_nanos() as u64;
         let row_id_start = row_id_start << 32;
->>>>>>> 06e0f625
         Ok(Self {
             source_id,
             source_desc,
@@ -203,16 +186,7 @@
             pk_indices,
             barrier_receiver: Some(barrier_receiver),
             // fixme(chen): may conflict
-<<<<<<< HEAD
-            next_row_id: AtomicU64::from(
-                SystemTime::now()
-                    .duration_since(UNIX_EPOCH)
-                    .unwrap()
-                    .as_nanos() as u64,
-            ),
-=======
             next_row_id: AtomicU64::from(row_id_start),
->>>>>>> 06e0f625
             identity: format!("SourceExecutor {:X}", executor_id),
             op_info,
             reader_stream: None,
@@ -299,7 +273,6 @@
     }
 }
 
-<<<<<<< HEAD
 async fn filter_prev_states<S: StateStore>(
     state_store: &SourceStateHandler<S>,
     stream_source_splits: &Vec<SplitImpl>,
@@ -330,11 +303,7 @@
 }
 
 #[async_trait]
-impl<S: StateStore> Executor for SourceExecutor<S> {
-=======
-#[async_trait]
-impl ExecutorV1 for SourceExecutor {
->>>>>>> 06e0f625
+impl<S: StateStore> ExecutorV1 for SourceExecutor<S> {
     async fn next(&mut self) -> Result<Message> {
         match self.reader_stream.as_mut() {
             None => {
@@ -347,7 +316,7 @@
                     .unwrap();
 
                 // todo: use epoch from msg to restore state from state store
-<<<<<<< HEAD
+                assert!(matches!(msg, Message::Barrier(_)));
                 let epoch_prev = match &msg {
                     Message::Barrier(barrier) => barrier.epoch.prev,
                     _ => {
@@ -379,11 +348,6 @@
                     self.source_id,
                     states
                 );
-=======
-
-                assert!(matches!(msg, Message::Barrier(_)));
->>>>>>> 06e0f625
-
                 let reader = self
                     .source_desc
                     .source
@@ -391,13 +355,7 @@
                         match self.source_desc.source.as_ref() {
                             SourceImpl::TableV2(_) => SourceReaderContext::None(()),
                             SourceImpl::Connector(_c) => {
-<<<<<<< HEAD
                                 SourceReaderContext::ConnectorReaderContext(states)
-=======
-                                SourceReaderContext::ConnectorReaderContext(
-                                    self.stream_source_splits.clone(),
-                                )
->>>>>>> 06e0f625
                             }
                         },
                         self.column_ids.clone(),

--- conflicted
+++ resolved
@@ -22,12 +22,11 @@
 use risingwave_common::catalog::Schema;
 use risingwave_common::error::{ErrorCode, Result, RwError};
 use risingwave_common::session_config::QueryMode;
-use risingwave_pb::common::{batch_query_epoch, BatchQueryEpoch};
-use risingwave_pb::hummock::HummockSnapshot;
 use risingwave_sqlparser::ast::Statement;
 
 use super::{PgResponseStream, RwPgResponse};
 use crate::binder::{Binder, BoundSetExpr, BoundStatement};
+use crate::handler::flush::do_flush;
 use crate::handler::privilege::{check_privileges, resolve_privileges};
 use crate::handler::util::{to_pg_field, DataChunkToRowSetAdapter};
 use crate::planner::Planner;
@@ -231,27 +230,13 @@
 ) -> Result<LocalQueryStream> {
     let front_env = session.env();
 
-<<<<<<< HEAD
-    // Acquire hummock snapshot for local execution.
-    let hummock_snapshot_manager = front_env.hummock_snapshot_manager();
-    let query_id = query.query_id().clone();
-    let pinned_snapshot = hummock_snapshot_manager.acquire(&query_id).await?;
-    let batch_query_epoch = get_batch_query_epoch(
-        &pinned_snapshot.snapshot,
-        session.config().only_checkpoint_visible(),
-    );
-=======
->>>>>>> 263112a1
     // TODO: Passing sql here
     let execution = LocalQueryExecution::new(
         query,
         front_env.clone(),
         "",
-<<<<<<< HEAD
-        batch_query_epoch,
-=======
         pinned_snapshot,
->>>>>>> 263112a1
+        session.config().only_checkpoint_visible(),
         session.auth_context(),
     );
 
@@ -261,27 +246,9 @@
 async fn flush_for_write(session: &SessionImpl, stmt_type: StatementType) -> Result<()> {
     match stmt_type {
         StatementType::INSERT | StatementType::DELETE | StatementType::UPDATE => {
-            let client = session.env().meta_client();
-            let checkpoint = session.config().only_checkpoint_visible();
-            let snapshot = client.flush(checkpoint).await?;
-            session
-                .env()
-                .hummock_snapshot_manager()
-                .update_epoch(snapshot);
+            do_flush(session).await?;
         }
         _ => {}
     }
     Ok(())
-}
-
-pub(crate) fn get_batch_query_epoch(
-    snapshot: &HummockSnapshot,
-    checkpoint: bool,
-) -> BatchQueryEpoch {
-    let epoch = if checkpoint {
-        batch_query_epoch::Epoch::Committed(snapshot.committed_epoch)
-    } else {
-        batch_query_epoch::Epoch::Current(snapshot.current_epoch)
-    };
-    BatchQueryEpoch { epoch: Some(epoch) }
 }
statement ok
SET RW_IMPLICIT_FLUSH TO true;

statement ok
create table t1 (x int, y int)

statement ok
create table t2 (x int, y int)

statement ok
<<<<<<< HEAD
create table t3(x int, y int)

statement ok
insert into t1 values (1, 1), (2, 2)
=======
insert into t1 values (1, 1), (2, 2), (1, null), (null, 2), (2, null), (null, 1), (null, null)
>>>>>>> 3d458b05

statement ok
insert into t2 values (1, 2), (2, 2), (1, null), (null, 2), (2, null), (null, 1), (null, null)

statement ok
insert into t3 values (1, 2), (2, 2)

query III
select * from t1 where exists(select * from t2 where t1.x = t2.x and t1.y <> t2.y) order by t1.x, t1.y
----
1 1


query III
select * from t1 where not exists(select * from t2 where t1.x = t2.x and t1.y <> t2.y) order by t1.x, t1.y
----
NULL NULL
NULL 1
NULL 2
1 NULL
2 NULL
2 2

query III
select * from t1 where t1.y in (select t1.y from t2 where t1.x = t2.x) order by t1.x
----
1 1
2 2

query III
select * from t1 where exists(select x from t2 where t1.x = t2.x and t2.y in (select t3.y from t3 where t1.x = t3.x)) order by t1.x
----
1 1
2 2

query III
select * from t1 where exists(select t2.x from t2 join t3 on t2.x = t3.x and t1.y = t2.y and t1.y = t3.y)  order by t1.x
----
2 2


statement ok
drop table t1;

statement ok
drop table t2;

statement ok
drop table t3;<|MERGE_RESOLUTION|>--- conflicted
+++ resolved
@@ -8,26 +8,21 @@
 create table t2 (x int, y int)
 
 statement ok
-<<<<<<< HEAD
 create table t3(x int, y int)
 
 statement ok
-insert into t1 values (1, 1), (2, 2)
-=======
 insert into t1 values (1, 1), (2, 2), (1, null), (null, 2), (2, null), (null, 1), (null, null)
->>>>>>> 3d458b05
 
 statement ok
 insert into t2 values (1, 2), (2, 2), (1, null), (null, 2), (2, null), (null, 1), (null, null)
 
 statement ok
-insert into t3 values (1, 2), (2, 2)
+insert into t3 values (1, 2), (2, 2), (1, null), (null, 2), (2, null), (null, 1), (null, null)
 
 query III
 select * from t1 where exists(select * from t2 where t1.x = t2.x and t1.y <> t2.y) order by t1.x, t1.y
 ----
 1 1
-
 
 query III
 select * from t1 where not exists(select * from t2 where t1.x = t2.x and t1.y <> t2.y) order by t1.x, t1.y
@@ -40,20 +35,23 @@
 2 2
 
 query III
-select * from t1 where t1.y in (select t1.y from t2 where t1.x = t2.x) order by t1.x
+select * from t1 where t1.y in (select t1.y from t2 where t1.x = t2.x) order by t1.x, t1.y
 ----
 1 1
 2 2
 
 query III
-select * from t1 where exists(select x from t2 where t1.x = t2.x and t2.y in (select t3.y from t3 where t1.x = t3.x)) order by t1.x
+select * from t1 where exists(select x from t2 where t1.x = t2.x and t2.y in (select t3.y from t3 where t1.x = t3.x)) order by t1.x, t1.y
 ----
+1 NULL
 1 1
+2 NULL
 2 2
 
 query III
-select * from t1 where exists(select t2.x from t2 join t3 on t2.x = t3.x and t1.y = t2.y and t1.y = t3.y)  order by t1.x
+select * from t1 where exists(select t2.x from t2 join t3 on t2.x = t3.x and t1.y = t2.y and t1.y = t3.y) order by t1.x, t1.y
 ----
+NULL 2
 2 2
 
 
